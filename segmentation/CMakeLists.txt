--- conflicted
+++ resolved
@@ -66,27 +66,14 @@
         )
     # NOTE: boost/graph/boykov_kolmogorov_max_flow.hpp only exists for versions > 1.43
     if(Boost_MAJOR_VERSION GREATER 1 OR Boost_MINOR_VERSION GREATER 43)
-<<<<<<< HEAD
-    set(incs
-        ${incs}
+    list(APPEND incs
         "include/pcl/${SUBSYS_NAME}/min_cut_segmentation.h"
        )
     endif()
     # Random walker requires Eigen::Sparse module that is available since 3.1.0
     if(NOT ("${EIGEN_VERSION}" VERSION_LESS 3.1.0))
-    set(incs
-        ${incs}
+    list(APPEND incs
         "include/pcl/${SUBSYS_NAME}/random_walker.h"
-=======
-    list(APPEND incs
-        include/pcl/${SUBSYS_NAME}/min_cut_segmentation.h
-       )
-    endif()
-    # Random walker requires Eigen::Sparse module that is available since 3.1.0
-    if(NOT (${EIGEN_VERSION} VERSION_LESS 3.1.0))
-    list(APPEND incs
-        include/pcl/${SUBSYS_NAME}/random_walker.h
->>>>>>> 3376c925
        )
     endif()
 
@@ -111,27 +98,14 @@
         )
     # NOTE: boost/graph/boykov_kolmogorov_max_flow.hpp only exists for versions > 1.43
     if(Boost_MAJOR_VERSION GREATER 1 OR Boost_MINOR_VERSION GREATER 43)
-<<<<<<< HEAD
-    set(impl_incs
-        ${impl_incs}
+    list(APPEND impl_incs
         "include/pcl/${SUBSYS_NAME}/impl/min_cut_segmentation.hpp"
        )
     endif()
     # Random walker requires Eigen::Sparse module that is available since 3.1.0
     if(NOT ("${EIGEN_VERSION}" VERSION_LESS 3.1.0))
-    set(impl_incs
-        ${impl_incs}
+    list(APPEND impl_incs
         "include/pcl/${SUBSYS_NAME}/impl/random_walker.hpp"
-=======
-    list(APPEND impl_incs
-        include/pcl/${SUBSYS_NAME}/impl/min_cut_segmentation.hpp
-       )
-    endif()
-    # Random walker requires Eigen::Sparse module that is available since 3.1.0
-    if(NOT (${EIGEN_VERSION} VERSION_LESS 3.1.0))
-    list(APPEND impl_incs
-        include/pcl/${SUBSYS_NAME}/impl/random_walker.hpp
->>>>>>> 3376c925
        )
     endif()
 
