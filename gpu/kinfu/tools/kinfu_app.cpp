--- conflicted
+++ resolved
@@ -980,8 +980,6 @@
     }
     data_ready_cond_.notify_one();
   }
-
-<<<<<<< HEAD
   void source_cb3(const pcl::PointCloud<pcl::PointXYZRGBA>::ConstPtr & DC3)
   {
     {
@@ -1019,7 +1017,7 @@
       depth_.data = &source_depth_data_[0];
     }
     data_ready_cond_.notify_one();
-=======
+  }
   void source_cb1_oni2_device (const boost::shared_ptr<pcl::io::openni2::DepthImage>& depth_wrapper)  
   {
     {
@@ -1062,7 +1060,6 @@
       rgb24_.data = &source_image_data_[0];
     }
     data_ready_cond_.notify_one ();
->>>>>>> b8e26990
   }
 
   /////////////////////////////////////////////////////////////////////////////////////////////////////////////////////
@@ -1092,13 +1089,10 @@
     boost::function<void (const pcl::PointCloud<pcl::PointXYZRGBA>::ConstPtr&) > func3 = boost::bind (&KinFuApp::source_cb3, this, _1);
 
     bool need_colors = integrate_colors_ || registration_;
-<<<<<<< HEAD
     if ( pcd_source_ && !capture_.providesCallback<void (const pcl::PointCloud<pcl::PointXYZRGBA>::ConstPtr&)>() ) {
       std::cout << "grabber doesn't provide pcl::PointCloud<pcl::PointXYZRGBA> callback !\n";
     }
-    boost::signals2::connection c = pcd_source_? capture_.registerCallback (func3) : need_colors ? capture_.registerCallback (func1) : capture_.registerCallback (func2);
-    //boost::signals2::connection c = need_colors ? capture_.registerCallback (func1) : capture_.registerCallback (func2);
-=======
+
     boost::signals2::connection c;
     if (is_oni2_dev)
     {
@@ -1106,9 +1100,8 @@
     }
     else
     {
-      c = need_colors ? capture_.registerCallback (func1) : capture_.registerCallback (func2);
-    }
->>>>>>> b8e26990
+      c = pcd_source_? capture_.registerCallback (func3) : need_colors ? capture_.registerCallback (func1) : capture_.registerCallback (func2);
+    }
 
     {
       boost::unique_lock<boost::mutex> lock(data_ready_mutex_);
@@ -1368,11 +1361,8 @@
   boost::shared_ptr<pcl::Grabber> capture;
   
   bool triggered_capture = false;
-<<<<<<< HEAD
   bool pcd_input = false;
-=======
   bool is_oni2_dev = false;
->>>>>>> b8e26990
   
   std::string eval_folder, match_file, openni_device, oni_file, pcd_dir;
   try
